--- conflicted
+++ resolved
@@ -6,10 +6,7 @@
 	sh -c 'rustc --out-dir build/ printenv/printenv.rs'
 	sh -c 'rustc --out-dir build/ true/true.rs'
 	sh -c 'rustc --out-dir build/ yes/yes.rs'
-<<<<<<< HEAD
+	sh -c 'rustc --out-dir build/ cat/cat.rs'
 	sh -c 'rustc --out-dir build/ whoami/whoami.rs'
-=======
-	sh -c 'rustc --out-dir build/ cat/cat.rs'
->>>>>>> 921de91f
 
 .PHONY: build